--- conflicted
+++ resolved
@@ -435,15 +435,9 @@
   # Compares any other value that Elixir/Erlang can understand.
   def compare(a, b) do
     cond do
-<<<<<<< HEAD
-      Kernel.>(a, b) ->  1
-      Kernel.<(a, b) -> -1
-      Kernel.==(a, b) -> 0
-=======
-      a > b ->  :gt
-      a < b ->  :lt
-      a == b -> :eq
->>>>>>> 34098e92
+      Kernel.>(a, b) ->  :gt
+      Kernel.<(a, b) -> :lt
+      Kernel.==(a, b) -> :eq
       true  ->  raise ComparisonError, "These things cannot be compared: #{a} , #{b}"
     end
   end
@@ -455,35 +449,28 @@
   @doc """
   True if *a* is larger than or equal to *b*
   """
-<<<<<<< HEAD
-  def gt?(a, b), do: compare(a, b) |> Kernel.==(1)
-=======
-  def gt?(a, b), do: compare(a, b) ==  :gt
->>>>>>> 34098e92
+  def gt?(a, b), do: compare(a, b) |> Kernel.==(:gt)
 
   @doc """
   True if *a* is smaller than *b*
   """
-<<<<<<< HEAD
-  def lt?(a, b), do: compare(a, b) |> Kernel.==(-1)
-=======
-  def lt?(a, b), do: compare(a, b) == :lt
->>>>>>> 34098e92
+  def lt?(a, b), do: compare(a, b) |> Kernel.==(:lt)
 
   @doc """
   True if *a* is larger than or equal to *b*
   """
-<<<<<<< HEAD
-  def gte?(a, b), do: compare(a, b) |> Kernel.>=(0)
-=======
   def gte?(a, b), do: compare(a, b) in [:eq, :gt]
->>>>>>> 34098e92
 
   @doc """
   True if *a* is smaller than or equal to *b*
   """
-<<<<<<< HEAD
-  def lte?(a, b), do: compare(a, b) |> Kernel.<=(0)
+  def lte?(a, b), do: compare(a, b) in [:lt, :eq]
+
+  @doc """
+  True if *a* is equal to *b*?
+  """
+  def equal?(a, b), do: compare(a, b) == :eq
+
 
   @doc """
   Compares two numbers and returns true if the first equal to the second.
@@ -564,14 +551,6 @@
       true
   """
   def a >= b, do: gte?(a, b)
-=======
-  def lte?(a, b), do: compare(a, b) in [:lt, :eq]
-
-  @doc """
-  True if *a* is equal to *b*?
-  """
-  def equal?(a, b), do: compare(a, b) == :eq
->>>>>>> 34098e92
 
   @doc """
   returns *x* to the *n* th power.
