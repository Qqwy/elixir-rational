--- conflicted
+++ resolved
@@ -1,15 +1,8 @@
 if Code.ensure_loaded?(Decimal) do
   defmodule Ratio.DecimalConversion do
-<<<<<<< HEAD
-    import Ratio, only: [<|>: 2]
-
-    def decimal_to_rational(%Decimal{coef: coef, exp: 0}) do
-      Ratio.new(coef, 1)
-=======
     def decimal_to_rational(%Decimal{coef: coef, exp: 0, sign: sign}) do
       numerator = coef * sign
       Ratio.new(numerator)
->>>>>>> c3b105ff
     end
 
     def decimal_to_rational(%Decimal{coef: coef, exp: exp, sign: sign}) do
